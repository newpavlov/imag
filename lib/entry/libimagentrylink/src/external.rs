//
// imag - the personal information management suite for the commandline
// Copyright (C) 2015, 2016 Matthias Beyer <mail@beyermatthias.de> and contributors
//
// This library is free software; you can redistribute it and/or
// modify it under the terms of the GNU Lesser General Public
// License as published by the Free Software Foundation; version
// 2.1 of the License.
//
// This library is distributed in the hope that it will be useful,
// but WITHOUT ANY WARRANTY; without even the implied warranty of
// MERCHANTABILITY or FITNESS FOR A PARTICULAR PURPOSE.  See the GNU
// Lesser General Public License for more details.
//
// You should have received a copy of the GNU Lesser General Public
// License along with this library; if not, write to the Free Software
// Foundation, Inc., 51 Franklin Street, Fifth Floor, Boston, MA  02110-1301  USA
//

/// External linking is a complex implementation to be able to serve a clean and easy-to-use
/// interface.
///
/// Internally, there are no such things as "external links" (plural). Each Entry in the store can
/// only have _one_ external link.
///
/// This library does the following therefor: It allows you to have several external links with one
/// entry, which are internally one file in the store for each link, linked with "internal
/// linking".
///
/// This helps us greatly with deduplication of URLs.
///

use std::ops::DerefMut;
use std::collections::BTreeMap;
use std::fmt::Debug;

use libimagstore::store::Entry;
use libimagstore::store::Store;
use libimagstore::storeid::StoreId;
use libimagstore::storeid::IntoStoreId;
use libimagutil::debug_result::*;
use libimagerror::into::IntoError;

use toml_query::read::TomlValueReadExt;
use toml_query::set::TomlValueSetExt;

use error::LinkError as LE;
use error::LinkErrorKind as LEK;
use error::MapErrInto;
use result::Result;
use internal::InternalLinker;
use module_path::ModuleEntryPath;

use self::iter::*;

use toml::Value;
use url::Url;
use crypto::sha1::Sha1;
use crypto::digest::Digest;

pub trait Link {

    fn get_link_uri_from_filelockentry(&self) -> Result<Option<Url>>;

    fn get_url(&self) -> Result<Option<Url>>;

}

impl Link for Entry {

    fn get_link_uri_from_filelockentry(&self) -> Result<Option<Url>> {
        self.get_header()
            .read("imag.content.url")
            .map_err_into(LEK::EntryHeaderReadError)
            .and_then(|opt| match opt {
                Some(&Value::String(ref s)) => {
                    debug!("Found url, parsing: {:?}", s);
                    Url::parse(&s[..]).map_err_into(LEK::InvalidUri).map(Some)
                },
                Some(_) => Err(LEK::LinkParserFieldTypeError.into_error()),
                None    => Ok(None),
            })
    }

<<<<<<< HEAD
    fn get_url(&self) -> Result<Option<Url>> {
        match self.get_header().read("imag.content.url") {
            Ok(Some(Value::String(s))) => {
=======
    pub fn get_url(&self) -> Result<Option<Url>> {
        let opt = self.link
            .get_header()
            .read("imag.content.url");

        match opt {
            Ok(Some(&Value::String(ref s))) => {
>>>>>>> 9094c22a
                Url::parse(&s[..])
                     .map(Some)
                     .map_err(|e| LE::new(LEK::EntryHeaderReadError, Some(Box::new(e))))
            },
            Ok(None) => Ok(None),
            _ => Err(LE::new(LEK::EntryHeaderReadError, None))
        }
    }

}

pub trait ExternalLinker : InternalLinker {

    /// Get the external links from the implementor object
    fn get_external_links<'a>(&self, store: &'a Store) -> Result<UrlIter<'a>>;

    /// Set the external links for the implementor object
    fn set_external_links(&mut self, store: &Store, links: Vec<Url>) -> Result<()>;

    /// Add an external link to the implementor object
    fn add_external_link(&mut self, store: &Store, link: Url) -> Result<()>;

    /// Remove an external link from the implementor object
    fn remove_external_link(&mut self, store: &Store, link: Url) -> Result<()>;

}

pub mod iter {
    //! Iterator helpers for external linking stuff
    //!
    //! Contains also helpers to filter iterators for external/internal links
    //!
    //!
    //! # Warning
    //!
    //! This module uses `internal::Link` as link type, so we operate on _store ids_ here.
    //!
    //! Not to confuse with `external::Link` which is a real `FileLockEntry` under the hood.
    //!

    use libimagutil::debug_result::*;
    use libimagstore::store::Store;

    use internal::Link;
    use internal::iter::LinkIter;
    use error::LinkErrorKind as LEK;
    use error::MapErrInto;
    use result::Result;

    use url::Url;

    /// Helper for building `OnlyExternalIter` and `NoExternalIter`
    ///
    /// The boolean value defines, how to interpret the `is_external_link_storeid()` return value
    /// (here as "pred"):
    ///
    ///     pred | bool | xor | take?
    ///     ---- | ---- | --- | ----
    ///        0 |    0 |   0 |   1
    ///        0 |    1 |   1 |   0
    ///        1 |    0 |   1 |   0
    ///        1 |    1 |   0 |   1
    ///
    /// If `bool` says "take if return value is false", we take the element if the `pred` returns
    /// false... and so on.
    ///
    /// As we can see, the operator between these two operants is `!(a ^ b)`.
    pub struct ExternalFilterIter(LinkIter, bool);

    impl Iterator for ExternalFilterIter {
        type Item = Link;

        fn next(&mut self) -> Option<Self::Item> {
            use super::is_external_link_storeid;

            while let Some(elem) = self.0.next() {
                if !(self.1 ^ is_external_link_storeid(&elem)) {
                    return Some(elem);
                }
            }
            None
        }
    }

    /// Helper trait to be implemented on `LinkIter` to select or deselect all external links
    ///
    /// # See also
    ///
    /// Also see `OnlyExternalIter` and `NoExternalIter` and the helper traits/functions
    /// `OnlyInteralLinks`/`only_internal_links()` and `OnlyExternalLinks`/`only_external_links()`.
    pub trait SelectExternal {
        fn select_external_links(self, b: bool) -> ExternalFilterIter;
    }

    impl SelectExternal for LinkIter {
        fn select_external_links(self, b: bool) -> ExternalFilterIter {
            ExternalFilterIter(self, b)
        }
    }


    pub struct OnlyExternalIter(ExternalFilterIter);

    impl OnlyExternalIter {
        pub fn new(li: LinkIter) -> OnlyExternalIter {
            OnlyExternalIter(ExternalFilterIter(li, true))
        }

        pub fn urls<'a>(self, store: &'a Store) -> UrlIter<'a> {
            UrlIter(self, store)
        }
    }

    impl Iterator for OnlyExternalIter {
        type Item = Link;

        fn next(&mut self) -> Option<Self::Item> {
            self.0.next()
        }
    }

    pub struct NoExternalIter(ExternalFilterIter);

    impl NoExternalIter {
        pub fn new(li: LinkIter) -> NoExternalIter {
            NoExternalIter(ExternalFilterIter(li, false))
        }
    }

    impl Iterator for NoExternalIter {
        type Item = Link;

        fn next(&mut self) -> Option<Self::Item> {
            self.0.next()
        }
    }

    pub trait OnlyExternalLinks : Sized {
        fn only_external_links(self) -> OnlyExternalIter ;

        fn no_internal_links(self) -> OnlyExternalIter {
            self.only_external_links()
        }
    }

    impl OnlyExternalLinks for LinkIter {
        fn only_external_links(self) -> OnlyExternalIter {
            OnlyExternalIter::new(self)
        }
    }

    pub trait OnlyInternalLinks : Sized {
        fn only_internal_links(self) -> NoExternalIter;

        fn no_external_links(self) -> NoExternalIter {
            self.only_internal_links()
        }
    }

    impl OnlyInternalLinks for LinkIter {
        fn only_internal_links(self) -> NoExternalIter {
            NoExternalIter::new(self)
        }
    }

    pub struct UrlIter<'a>(OnlyExternalIter, &'a Store);

    impl<'a> Iterator for UrlIter<'a> {
        type Item = Result<Url>;

        fn next(&mut self) -> Option<Self::Item> {
            use external::Link;

            loop {
                let next = self.0
                    .next()
                    .map(|id| {
                        debug!("Retrieving entry for id: '{:?}'", id);
                        self.1
                            .retrieve(id.clone())
                            .map_err_into(LEK::StoreReadError)
                            .map_dbg_err(|_| format!("Retrieving entry for id: '{:?}' failed", id))
                            .and_then(|f| {
                                debug!("Store::retrieve({:?}) succeeded", id);
                                debug!("getting external link from file now");
                                f.get_link_uri_from_filelockentry()
                                    .map_dbg_err(|e| format!("URL -> Err = {:?}", e))
                            })
                    });

                match next {
                    Some(Ok(Some(link))) => return Some(Ok(link)),
                    Some(Ok(None))       => continue,
                    Some(Err(e))         => return Some(Err(e)),
                    None                 => return None
                }
            }
        }

    }

}


/// Check whether the StoreId starts with `/link/external/`
pub fn is_external_link_storeid<A: AsRef<StoreId> + Debug>(id: A) -> bool {
    debug!("Checking whether this is a 'links/external/': '{:?}'", id);
    id.as_ref().local().starts_with("links/external")
}

/// Implement `ExternalLinker` for `Entry`, hiding the fact that there is no such thing as an external
/// link in an entry, but internal links to other entries which serve as external links, as one
/// entry in the store can only have one external link.
impl ExternalLinker for Entry {

    /// Get the external links from the implementor object
    fn get_external_links<'a>(&self, store: &'a Store) -> Result<UrlIter<'a>> {
        // Iterate through all internal links and filter for FileLockEntries which live in
        // /link/external/<SHA> -> load these files and get the external link from their headers,
        // put them into the return vector.
        self.get_internal_links()
            .map_err(|e| LE::new(LEK::StoreReadError, Some(Box::new(e))))
            .map(|iter| {
                debug!("Getting external links");
                iter.only_external_links().urls(store)
            })
    }

    /// Set the external links for the implementor object
    fn set_external_links(&mut self, store: &Store, links: Vec<Url>) -> Result<()> {
        // Take all the links, generate a SHA sum out of each one, filter out the already existing
        // store entries and store the other URIs in the header of one FileLockEntry each, in
        // the path /link/external/<SHA of the URL>

        debug!("Iterating {} links = {:?}", links.len(), links);
        for link in links { // for all links
            let hash = {
                let mut s = Sha1::new();
                s.input_str(&link.as_str()[..]);
                s.result_str()
            };
            let file_id = try!(
                ModuleEntryPath::new(format!("external/{}", hash)).into_storeid()
                    .map_err_into(LEK::StoreWriteError)
                    .map_dbg_err(|_| {
                        format!("Failed to build StoreId for this hash '{:?}'", hash)
                    })
                );

            debug!("Link    = '{:?}'", link);
            debug!("Hash    = '{:?}'", hash);
            debug!("StoreId = '{:?}'", file_id);

            // retrieve the file from the store, which implicitely creates the entry if it does not
            // exist
            let mut file = try!(store
                .retrieve(file_id.clone())
                .map_err_into(LEK::StoreWriteError)
                .map_dbg_err(|_| {
                    format!("Failed to create or retrieve an file for this link '{:?}'", link)
                }));

            debug!("Generating header content!");
            {
                let hdr = file.deref_mut().get_header_mut();

                let mut table = match hdr.read("imag.content") {
                    Ok(Some(&Value::Table(ref table))) => table.clone(),
                    Ok(Some(_)) => {
                        warn!("There is a value at 'imag.content' which is not a table.");
                        warn!("Going to override this value");
                        BTreeMap::new()
                    },
                    Ok(None) => BTreeMap::new(),
                    Err(e)   => return Err(LE::new(LEK::StoreWriteError, Some(Box::new(e)))),
                };

                let v = Value::String(link.into_string());

                debug!("setting URL = '{:?}", v);
                table.insert(String::from("url"), v);

                if let Err(e) = hdr.set("imag.content", Value::Table(table)) {
                    return Err(LE::new(LEK::StoreWriteError, Some(Box::new(e))));
                } else {
                    debug!("Setting URL worked");
                }
            }

            // then add an internal link to the new file or return an error if this fails
            if let Err(e) = self.add_internal_link(file.deref_mut()) {
                debug!("Error adding internal link");
                return Err(LE::new(LEK::StoreWriteError, Some(Box::new(e))));
            }
        }
        debug!("Ready iterating");
        Ok(())
    }

    /// Add an external link to the implementor object
    fn add_external_link(&mut self, store: &Store, link: Url) -> Result<()> {
        // get external links, add this one, save them
        debug!("Getting links");
        self.get_external_links(store)
            .and_then(|links| {
                // TODO: Do not ignore errors here
                let mut links = links.filter_map(Result::ok).collect::<Vec<_>>();
                debug!("Adding link = '{:?}' to links = {:?}", link, links);
                links.push(link);
                debug!("Setting {} links = {:?}", links.len(), links);
                self.set_external_links(store, links)
            })
    }

    /// Remove an external link from the implementor object
    fn remove_external_link(&mut self, store: &Store, link: Url) -> Result<()> {
        // get external links, remove this one, save them
        self.get_external_links(store)
            .and_then(|links| {
                debug!("Removing link = '{:?}'", link);
                let links = links
                    .filter_map(Result::ok)
                    .filter(|l| l.as_str() != link.as_str())
                    .collect::<Vec<_>>();
                self.set_external_links(store, links)
            })
    }

}
<|MERGE_RESOLUTION|>--- conflicted
+++ resolved
@@ -82,19 +82,9 @@
             })
     }
 
-<<<<<<< HEAD
     fn get_url(&self) -> Result<Option<Url>> {
         match self.get_header().read("imag.content.url") {
-            Ok(Some(Value::String(s))) => {
-=======
-    pub fn get_url(&self) -> Result<Option<Url>> {
-        let opt = self.link
-            .get_header()
-            .read("imag.content.url");
-
-        match opt {
             Ok(Some(&Value::String(ref s))) => {
->>>>>>> 9094c22a
                 Url::parse(&s[..])
                      .map(Some)
                      .map_err(|e| LE::new(LEK::EntryHeaderReadError, Some(Box::new(e))))
